--- conflicted
+++ resolved
@@ -43,11 +43,7 @@
   "appPath": "app",
   "moduleName": "driverApp",
   "resolutions": {
-<<<<<<< HEAD
-    "angular": "~1.5.8",
-    "bootstrap-select": "1.7.3"
-=======
-    "angular": "~1.5.8"
->>>>>>> 9774afd9
+  "angular": "~1.5.8",
+  "bootstrap-select": "1.7.3"
   }
 }