--- conflicted
+++ resolved
@@ -18,13 +18,8 @@
         'driver.resources',
         'driver.toddow',
         'driver.stepwise',
-<<<<<<< HEAD
-        'driver.elemstat',
         'driver.state',
         'driver.map-layers.recent-events'
-=======
-        'driver.state'
->>>>>>> 2bdc8f56
     ]).config(StateConfig);
 
 })();